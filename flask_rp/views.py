import logging
from urllib.parse import parse_qs

import werkzeug
from flask import Blueprint
from flask import current_app
from flask import redirect
from flask import render_template
from flask import request
from flask import session
from flask.helpers import make_response
from flask.helpers import send_from_directory
from oidcservice.exception import OidcServiceError

import oidcrp

logger = logging.getLogger(__name__)

oidc_rp_views = Blueprint('oidc_rp', __name__, url_prefix='')


def compact(qsdict):
    res = {}
    for key, val in qsdict.items():
        if len(val) == 1:
            res[key] = val[0]
        else:
            res[key] = val
    return res


@oidc_rp_views.route('/static/<path:path>')
def send_js(path):
    return send_from_directory('static', path)


@oidc_rp_views.route('/')
def index():
    _providers = current_app.config.get('CLIENTS').keys()
    return render_template('opbyuid.html', providers=_providers)


@oidc_rp_views.route('/rp')
def rp():
    try:
        iss = request.args['iss']
    except KeyError:
        link = ''
    else:
        link = iss

    try:
        uid = request.args['uid']
    except KeyError:
        uid = ''

    if link or uid:
        if uid:
            args = {'user_id': uid}
        else:
            args = {}

        session['op_hash'] = link
        try:
            result = current_app.rph.begin(link, **args)
        except Exception as err:
            return make_response('Something went wrong:{}'.format(err), 400)
        else:
            return redirect(result['url'], 303)
    else:
        _providers = current_app.config.get('CLIENTS').keys()
        return render_template('opbyuid.html', providers=_providers)


def get_rp(op_hash):
    try:
        _iss = current_app.rph.hash2issuer[op_hash]
    except KeyError:
        logger.error('Unkown issuer: {} not among {}'.format(
            op_hash, list(current_app.rph.hash2issuer.keys())))
        return make_response("Unknown hash: {}".format(op_hash), 400)
    else:
        try:
            rp = current_app.rph.issuer2rp[_iss]
        except KeyError:
            return make_response("Couldn't find client for {}".format(_iss),
                                 400)

    return rp


def finalize(op_hash, request_args):
    rp = get_rp(op_hash)

    if hasattr(rp, 'status_code') and rp.status_code != 200:
        logger.error(rp.response[0].decode())
        return rp.response[0], rp.status_code

    session['client_id'] = rp.service_context.registration_response.\
                            get('client_id', rp.service_context.client_id)

    session['state'] = request_args.get('state')

    if session['state']:
        iss = rp.session_interface.get_iss(session['state'])
    else:
        return make_response('Unknown state', 400)

    session['session_state'] = request_args.get('session_state', '')

    logger.debug('Issuer: {}'.format(iss))

<<<<<<< HEAD
    session['session_state'] = request_args.get('session_state', '')

    logger.debug('Issuer: {}'.format(iss))

    res = current_app.rph.finalize(iss, request_args)
=======
    try:
        res = current_app.rph.finalize(iss, request_args)
    except OidcServiceError as excp:
        # replay attack prevention, is that code was already used before
        return excp.__str__(), 403
    except Exception as excp:
        raise excp
>>>>>>> 30250dc4

    if 'userinfo' in res:
        endpoints = {}
        for k, v in rp.service_context.provider_info.items():
            if k.endswith('_endpoint'):
                endp = k.replace('_', ' ')
                endp = endp.capitalize()
                endpoints[endp] = v

<<<<<<< HEAD
        # try:
        kwargs = {}
        ses_iframe = rp.service_context.provider_info.get('check_session_iframe')
        if ses_iframe:
            kwargs['check_session_iframe'] = ses_iframe
=======
        try:
            kwargs = {
                'check_session_iframe': rp.service_context.provider_info[
                    'check_session_iframe']
            }
        except KeyError:
            kwargs = {}
>>>>>>> 30250dc4

        kwargs['logout_url'] = "{}/logout".format(rp.service_context.base_url)

        return render_template('opresult.html', endpoints=endpoints,
                               userinfo=res['userinfo'],
                               access_token=res['token'],
                               **kwargs)
    else:
        return make_response(res['error'], 400)
<<<<<<< HEAD

=======
>>>>>>> 30250dc4


@oidc_rp_views.route('/authz_cb/<op_hash>')
def authz_cb(op_hash):
    return finalize(op_hash, request.args)


@oidc_rp_views.errorhandler(werkzeug.exceptions.BadRequest)
def handle_bad_request(e):
    return 'bad request!', 400


@oidc_rp_views.route('/repost_fragment')
def repost_fragment():
    args = compact(parse_qs(request.args['url_fragment']))
    op_hash = request.args['op_hash']
    return finalize(op_hash, args)


@oidc_rp_views.route('/ihf_cb')
def ihf_cb(self, op_hash='', **kwargs):
    logger.debug('implicit_hybrid_flow kwargs: {}'.format(kwargs))
    return render_template('repost_fragment.html')


@oidc_rp_views.route('/session_iframe')
def session_iframe():  # session management
    logger.debug('session_iframe request_args: {}'.format(request.args))

    _rp = get_rp(session['op_hash'])
    session_change_url = "{}/session_change".format(_rp.service_context.base_url)

    _issuer = current_app.rph.hash2issuer[session['op_hash']]
    args = {
        'client_id': session['client_id'],
        'session_state': session['session_state'],
        'issuer': _issuer,
        'session_change_url': session_change_url
    }
    logger.debug('rp_iframe args: {}'.format(args))

    return render_template('rp_iframe.html', **args)


@oidc_rp_views.route('/session_change')
def session_change():
    logger.debug('session_change: {}'.format(session['op_hash']))
    _rp = get_rp(session['op_hash'])
    # If there is an ID token send it along as a id_token_hint
    _aserv = _rp.service_context.service['authorization']
    request_args = {"prompt": "none"}

    request_args = _aserv.multiple_extend_request_args(
        request_args, session['state'], ['id_token'],
        ['auth_response', 'token_response', 'refresh_token_response'])

    logger.debug('session_change:request_args {}'.format(request_args))

    _info = current_app.rph.init_authorization(_rp, request_args=request_args)
    logger.debug('session_change:authorization request: {}'.format(_info['url']))
    return redirect(_info['url'], 303)


# post_logout_redirect_uri
@oidc_rp_views.route('/session_logout')
def session_logout():
    logger.debug('post_logout')
    return "Post logout"


# RP initiated logout
@oidc_rp_views.route('/logout')
def logout():
    logger.debug('logout')
    _info = current_app.rph.logout(state=session['state'])
    logger.debug('logout redirect to "{}"'.format(_info['url']))
    return redirect(_info['url'], 303)


@oidc_rp_views.route('/bc_logout/<op_hash>', methods=['GET', 'POST'])
def backchannel_logout(op_hash):
    _rp = get_rp(op_hash)
    try:
        _state = oidcrp.backchannel_logout(request.data, _rp)
    except Exception as err:
        logger.error('Exception: {}'.format(err))
        return 'System error!', 400
    else:
        _rp.session_interface.remove_state(_state)
        return "OK"


@oidc_rp_views.route('/fc_logout/<op_hash>', methods=['GET', 'POST'])
def frontchannel_logout(op_hash):
    _rp = get_rp(op_hash)
    sid = request.args['sid']
    _iss = request.args['iss']
    if _iss != _rp.service_context.issuer:
        return 'Bad request', 400
    _state = _rp.session_interface.get_state_by_sid(sid)
    _rp.session_interface.remove_state(_state)
    return "OK"<|MERGE_RESOLUTION|>--- conflicted
+++ resolved
@@ -110,13 +110,6 @@
 
     logger.debug('Issuer: {}'.format(iss))
 
-<<<<<<< HEAD
-    session['session_state'] = request_args.get('session_state', '')
-
-    logger.debug('Issuer: {}'.format(iss))
-
-    res = current_app.rph.finalize(iss, request_args)
-=======
     try:
         res = current_app.rph.finalize(iss, request_args)
     except OidcServiceError as excp:
@@ -124,7 +117,6 @@
         return excp.__str__(), 403
     except Exception as excp:
         raise excp
->>>>>>> 30250dc4
 
     if 'userinfo' in res:
         endpoints = {}
@@ -134,21 +126,12 @@
                 endp = endp.capitalize()
                 endpoints[endp] = v
 
-<<<<<<< HEAD
-        # try:
+
         kwargs = {}
         ses_iframe = rp.service_context.provider_info.get('check_session_iframe')
         if ses_iframe:
             kwargs['check_session_iframe'] = ses_iframe
-=======
-        try:
-            kwargs = {
-                'check_session_iframe': rp.service_context.provider_info[
-                    'check_session_iframe']
-            }
-        except KeyError:
-            kwargs = {}
->>>>>>> 30250dc4
+
 
         kwargs['logout_url'] = "{}/logout".format(rp.service_context.base_url)
 
@@ -158,10 +141,7 @@
                                **kwargs)
     else:
         return make_response(res['error'], 400)
-<<<<<<< HEAD
-
-=======
->>>>>>> 30250dc4
+
 
 
 @oidc_rp_views.route('/authz_cb/<op_hash>')
