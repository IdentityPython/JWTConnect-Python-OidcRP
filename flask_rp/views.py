import logging
from urllib.parse import parse_qs

import werkzeug
from flask import Blueprint
from flask import current_app
from flask import redirect
from flask import render_template
from flask import request
from flask import session
from flask.helpers import make_response
from flask.helpers import send_from_directory
from oidcservice.exception import OidcServiceError

import oidcrp

logger = logging.getLogger(__name__)

oidc_rp_views = Blueprint('oidc_rp', __name__, url_prefix='')


def compact(qsdict):
    res = {}
    for key, val in qsdict.items():
        if len(val) == 1:
            res[key] = val[0]
        else:
            res[key] = val
    return res


@oidc_rp_views.route('/static/<path:path>')
def send_js(path):
    return send_from_directory('static', path)


@oidc_rp_views.route('/')
def index():
    _providers = current_app.config.get('CLIENTS').keys()
    return render_template('opbyuid.html', providers=_providers)


@oidc_rp_views.route('/rp')
def rp():
    try:
        iss = request.args['iss']
    except KeyError:
        link = ''
    else:
        link = iss

    try:
        uid = request.args['uid']
    except KeyError:
        uid = ''

    if link or uid:
        if uid:
            args = {'user_id': uid}
        else:
            args = {}

        session['op_hash'] = link
        try:
            result = current_app.rph.begin(link, **args)
        except Exception as err:
            return make_response('Something went wrong:{}'.format(err), 400)
        else:
            return redirect(result['url'], 303)
    else:
        _providers = current_app.config.get('CLIENTS').keys()
        return render_template('opbyuid.html', providers=_providers)


def get_rp(op_hash):
    try:
        _iss = current_app.rph.hash2issuer[op_hash]
    except KeyError:
        logger.error('Unkown issuer: {} not among {}'.format(
            op_hash, list(current_app.rph.hash2issuer.keys())))
        return make_response("Unknown hash: {}".format(op_hash), 400)
    else:
        try:
            rp = current_app.rph.issuer2rp[_iss]
        except KeyError:
            return make_response("Couldn't find client for {}".format(_iss),
                                 400)

    return rp


def finalize(op_hash, request_args):
    rp = get_rp(op_hash)

    if hasattr(rp, 'status_code') and rp.status_code != 200:
        logger.error(rp.response[0].decode())
        return rp.response[0], rp.status_code

    session['client_id'] = rp.service_context.registration_response. \
        get('client_id', rp.service_context.client_id)

    session['state'] = request_args.get('state')

    if session['state']:
        iss = rp.session_interface.get_iss(session['state'])
    else:
        return make_response('Unknown state', 400)

    session['session_state'] = request_args.get('session_state', '')

    logger.debug('Issuer: {}'.format(iss))

    try:
        res = current_app.rph.finalize(iss, request_args)
    except OidcServiceError as excp:
        # replay attack prevention, is that code was already used before
        return excp.__str__(), 403
    except Exception as excp:
        raise excp

    if 'userinfo' in res:
        endpoints = {}
        for k, v in rp.service_context.provider_info.items():
            if k.endswith('_endpoint'):
                endp = k.replace('_', ' ')
                endp = endp.capitalize()
                endpoints[endp] = v

<<<<<<< HEAD

        kwargs = {}
        ses_iframe = rp.service_context.provider_info.get('check_session_iframe')
        if ses_iframe:
            kwargs['check_session_iframe'] = ses_iframe

=======
        kwargs = {}
        _chk_iframe = rp.service_context.provider_info.get('check_session_iframe')
        if _chk_iframe:
            kwargs['check_session_iframe'] = _chk_iframe

        _status_iframe = rp.service_context.add_on.get('status_check')
        if _status_iframe:
            kwargs["status_check_iframe"] = _status_iframe
>>>>>>> 84efd7b9

        kwargs['logout_url'] = "{}/logout".format(rp.service_context.base_url)

        return render_template('opresult.html', endpoints=endpoints,
                               userinfo=res['userinfo'],
                               access_token=res['token'],
                               **kwargs)
    else:
        return make_response(res['error'], 400)



@oidc_rp_views.route('/authz_cb/<op_hash>')
def authz_cb(op_hash):
    return finalize(op_hash, request.args)


@oidc_rp_views.errorhandler(werkzeug.exceptions.BadRequest)
def handle_bad_request(e):
    return 'bad request!', 400


@oidc_rp_views.route('/repost_fragment')
def repost_fragment():
    args = compact(parse_qs(request.args['url_fragment']))
    op_hash = request.args['op_hash']
    return finalize(op_hash, args)


@oidc_rp_views.route('/ihf_cb')
def ihf_cb(self, op_hash='', **kwargs):
    logger.debug('implicit_hybrid_flow kwargs: {}'.format(kwargs))
    return render_template('repost_fragment.html')


@oidc_rp_views.route('/session_iframe')
def session_iframe():  # session management
    logger.debug('session_iframe request_args: {}'.format(request.args))

    _rp = get_rp(session['op_hash'])
    session_change_url = "{}/session_change".format(_rp.service_context.base_url)

    _issuer = current_app.rph.hash2issuer[session['op_hash']]
    args = {
        'client_id': session['client_id'],
        'session_state': session['session_state'],
        'issuer': _issuer,
        'session_change_url': session_change_url
    }
    logger.debug('rp_iframe args: {}'.format(args))
    _template = _rp.service_context.add_on["status_check"]["session_iframe_template_file"]
    return render_template(_template, **args)


@oidc_rp_views.route('/session_change')
def session_change():
    logger.debug('session_change: {}'.format(session['op_hash']))
    _rp = get_rp(session['op_hash'])

    # If there is an ID token send it along as a id_token_hint
    _aserv = _rp.service_context.service['authorization']
    request_args = {"prompt": "none"}

    request_args = _aserv.multiple_extend_request_args(
        request_args, session['state'], ['id_token'],
        ['auth_response', 'token_response', 'refresh_token_response'])

    logger.debug('session_change:request_args {}'.format(request_args))

    _info = current_app.rph.init_authorization(_rp, request_args=request_args)
    logger.debug('session_change:authorization request: {}'.format(_info['url']))
    return redirect(_info['url'], 303)


# post_logout_redirect_uri
@oidc_rp_views.route('/session_logout')
def session_logout():
    logger.debug('post_logout')
    return "Post logout"


# RP initiated logout
@oidc_rp_views.route('/logout')
def logout():
    logger.debug('logout')
    _info = current_app.rph.logout(state=session['state'])
    logger.debug('logout redirect to "{}"'.format(_info['url']))
    return redirect(_info['url'], 303)


@oidc_rp_views.route('/bc_logout/<op_hash>', methods=['GET', 'POST'])
def backchannel_logout(op_hash):
    _rp = get_rp(op_hash)
    try:
        _state = oidcrp.backchannel_logout(request.data, _rp)
    except Exception as err:
        logger.error('Exception: {}'.format(err))
        return 'System error!', 400
    else:
        _rp.session_interface.remove_state(_state)
        return "OK"


@oidc_rp_views.route('/fc_logout/<op_hash>', methods=['GET', 'POST'])
def frontchannel_logout(op_hash):
    _rp = get_rp(op_hash)
    sid = request.args['sid']
    _iss = request.args['iss']
    if _iss != _rp.service_context.issuer:
        return 'Bad request', 400
    _state = _rp.session_interface.get_state_by_sid(sid)
    _rp.session_interface.remove_state(_state)
    return "OK"<|MERGE_RESOLUTION|>--- conflicted
+++ resolved
@@ -126,14 +126,7 @@
                 endp = endp.capitalize()
                 endpoints[endp] = v
 
-<<<<<<< HEAD
-
-        kwargs = {}
-        ses_iframe = rp.service_context.provider_info.get('check_session_iframe')
-        if ses_iframe:
-            kwargs['check_session_iframe'] = ses_iframe
-
-=======
+
         kwargs = {}
         _chk_iframe = rp.service_context.provider_info.get('check_session_iframe')
         if _chk_iframe:
@@ -142,7 +135,6 @@
         _status_iframe = rp.service_context.add_on.get('status_check')
         if _status_iframe:
             kwargs["status_check_iframe"] = _status_iframe
->>>>>>> 84efd7b9
 
         kwargs['logout_url'] = "{}/logout".format(rp.service_context.base_url)
 
