import logging

__author__ = 'Roland Hedberg'
__version__ = '2.0.0'

logger = logging.getLogger(__name__)

SUCCESSFUL = [200, 201, 202, 203, 204, 205, 206]


<<<<<<< HEAD
=======
class HandlerError(Exception):
    pass


class ConfigurationError(Exception):
    pass


class HttpError(OidcServiceError):
    pass


def token_secret_key(sid):
    return "token_secret_%s" % sid


SERVICE_NAME = "OIC"
CLIENT_CONFIG = {}

DEFAULT_SEVICES = {
    'web_finger': {'class': 'oidcservice.oidc.webfinger.WebFinger'},
    'discovery': {'class': 'oidcservice.oidc.provider_info_discovery.ProviderInfoDiscovery'},
    'registration': {'class': 'oidcservice.oidc.registration.Registration'},
    'authorization': {'class': 'oidcservice.oidc.authorization.Authorization'},
    'access_token': {'class': 'oidcservice.oidc.access_token.AccessToken'},
    'refresh_access_token': {'class': 'oidcservice.oidc.refresh_access_token.RefreshAccessToken'},
    'userinfo': {'class': 'oidcservice.oidc.userinfo.UserInfo'}
}

DEFAULT_CLIENT_PREFS = {
    'application_type': 'web',
    'application_name': 'rphandler',
    'response_types': ['code', 'id_token', 'id_token token', 'code id_token', 'code id_token token',
                       'code token'],
    'scope': ['openid'],
    'token_endpoint_auth_method': 'client_secret_basic'
}

# Using PKCE is default
DEFAULT_CLIENT_CONFIGS = {
    "": {
        "client_preferences": DEFAULT_CLIENT_PREFS,
        "add_ons": {
            "pkce": {
                "function": "oidcservice.oidc.add_on.pkce.add_pkce_support",
                "kwargs": {
                    "code_challenge_length": 64,
                    "code_challenge_method": "S256"
                }
            }
        }
    }
}

DEFAULT_KEY_DEFS = [
    {"type": "RSA", "use": ["sig"]},
    {"type": "EC", "crv": "P-256", "use": ["sig"]},
]

DEFAULT_RP_KEY_DEFS = {
    'private_path': 'private/jwks.json',
    'key_defs': DEFAULT_KEY_DEFS,
    'public_path': 'static/jwks.json',
    'read_only': False
}


def add_path(url, path):
    if url.endswith('/'):
        if path.startswith('/'):
            return '{}{}'.format(url, path[1:])
        else:
            return '{}{}'.format(url, path)
    else:
        if path.startswith('/'):
            return '{}{}'.format(url, path)
        else:
            return '{}/{}'.format(url, path)


def load_registration_response(client):
    """
    If the client has been statically registered that information
    must be provided during the configuration. If expected to be
    done dynamically. This method will do dynamic client registration.

    :param client: A :py:class:`oidcservice.oidc.Client` instance
    """
    if not client.service_context.get('client_id'):
        try:
            response = client.do_request('registration')
        except KeyError:
            raise ConfigurationError('No registration info')
        except Exception as err:
            logger.error(err)
            raise
        else:
            if 'error' in response:
                raise OidcServiceError(response.to_json())


def dynamic_provider_info_discovery(client):
    """
    This is about performing dynamic Provider Info discovery

    :param client: A :py:class:`oidcservice.oidc.Client` instance
    """
    try:
        client.service['provider_info']
    except KeyError:
        raise ConfigurationError(
            'Can not do dynamic provider info discovery')
    else:
        try:
            client.service_context.set(
                'issuer',
                client.service_context.config['srv_discovery_url'])
        except KeyError:
            pass

        response = client.do_request('provider_info')
        if is_error_message(response):
            raise OidcServiceError(response['error'])


class RPHandler(object):
    def __init__(self, base_url, client_configs=None, services=None, keyjar=None,
                 hash_seed="", verify_ssl=True, client_authn_factory=None,
                 client_cls=None, state_db=None, http_lib=None, httpc_params=None,
                 **kwargs):

        self.base_url = base_url
        if hash_seed:
            self.hash_seed = as_bytes(hash_seed)
        else:
            self.hash_seed = as_bytes(rndstr(32))

        _jwks_path = kwargs.get('jwks_path')
        if keyjar is None:
            self.keyjar = init_key_jar(**DEFAULT_RP_KEY_DEFS, issuer_id='')
            self.keyjar.import_jwks_as_json(self.keyjar.export_jwks_as_json(True, ''), base_url)
            if _jwks_path is None:
                _jwks_path = DEFAULT_RP_KEY_DEFS['public_path']
        else:
            self.keyjar = keyjar

        if _jwks_path:
            self.jwks_uri = add_path(base_url, _jwks_path)
        else:
            self.jwks_uri = ""
            if len(self.keyjar):
                self.jwks = self.keyjar.export_jwks()
            else:
                self.jwks = {}

        if state_db:
            self.state_db = state_db
        else:
            self.state_db = InMemoryStateDataBase()

        # self.session_interface = StateInterface(self.state_db)

        self.extra = kwargs

        self.client_cls = client_cls or oidc.RP
        if services is None:
            self.services = DEFAULT_SEVICES
        else:
            self.services = services

        self.client_authn_factory = client_authn_factory

        if client_configs is None:
            self.client_configs = DEFAULT_CLIENT_CONFIGS
        else:
            self.client_configs = client_configs

        # keep track on which RP instance that serves with OP
        self.issuer2rp = {}
        self.hash2issuer = {}
        self.httplib = http_lib

        if not httpc_params:
            self.httpc_params = {'verify': verify_ssl}
        else:
            self.httpc_params = httpc_params

        if not self.keyjar.httpc_params:
            self.keyjar.httpc_params = self.httpc_params

    def state2issuer(self, state):
        """
        Given the state value find the Issuer ID of the OP/AS that state value
        was used against.
        Will raise a KeyError if the state is unknown.

        :param state: The state value
        :return: An Issuer ID
        """
        for _rp in self.issuer2rp.values():
            try:
                _iss = _rp.session_interface.get_iss(state)
            except KeyError:
                continue
            else:
                if _iss:
                    return _iss
        return None

    def pick_config(self, issuer):
        """
        From the set of client configurations pick one based on the issuer ID.
        Will raise a KeyError if issuer is unknown.

        :param issuer: Issuer ID
        :return: A client configuration
        """
        return self.client_configs[issuer]

    def get_session_information(self, key, client=None):
        """
        This is the second of the methods users of this class should know about.
        It will return the complete session information as an
        :py:class:`oidcservice.state_interface.State` instance.

        :param key: The session key (state)
        :return: A State instance
        """
        if not client:
            client = self.get_client_from_session_key(key)

        return client.session_interface.get_state(key)

    def init_client(self, issuer):
        """
        Initiate a Client instance. Specifically which Client class is used
        is decided by configuration.

        :param issuer: An issuer ID
        :return: A Client instance
        """
        try:
            _cnf = self.pick_config(issuer)
        except KeyError:
            _cnf = self.pick_config('')
            _cnf['issuer'] = issuer

        try:
            _services = _cnf['services']
        except KeyError:
            _services = self.services

        try:
            client = self.client_cls(
                client_authn_factory=self.client_authn_factory,
                services=_services, config=_cnf, httplib=self.httplib,
                httpc_params=self.httpc_params)
        except Exception as err:
            logger.error('Failed initiating client: {}'.format(err))
            message = traceback.format_exception(*sys.exc_info())
            logger.error(message)
            raise

        # If non persistent
        client.service_context.keyjar.load(self.keyjar.dump())
        # If persistent nothings has to be copied

        client.service_context.base_url = self.base_url
        client.service_context.jwks_uri = self.jwks_uri
        return client

    def do_provider_info(self, client=None, state=''):
        """
        Either get the provider info from configuration or through dynamic
        discovery.

        :param client: A Client instance
        :param state: A key by which the state of the session can be
            retrieved
        :return: issuer ID
        """

        if not client:
            if state:
                client = self.get_client_from_session_key(state)
            else:
                raise ValueError('Missing state/session key')

        if not client.service_context.get('provider_info'):
            dynamic_provider_info_discovery(client)
            return client.service_context.get('provider_info')['issuer']
        else:
            _pi = client.service_context.get('provider_info')
            for key, val in _pi.items():
                # All service endpoint parameters in the provider info has
                # a name ending in '_endpoint' so I can look specifically
                # for those
                if key.endswith("_endpoint"):
                    for _srv in client.service_context.service.values():
                        # Every service has an endpoint_name assigned
                        # when initiated. This name *MUST* match the
                        # endpoint names used in the provider info
                        if _srv.endpoint_name == key:
                            _srv.endpoint = val

            if 'keys' in _pi:
                _kj = client.service_context.keyjar
                for typ, _spec in _pi['keys'].items():
                    if typ == 'url':
                        for _iss, _url in _spec.items():
                            _kj.add_url(_iss, _url)
                    elif typ == 'file':
                        for kty, _name in _spec.items():
                            if kty == 'jwks':
                                _kj.import_jwks_from_file(_name,
                                                          client.service_context.get('issuer'))
                            elif kty == 'rsa':  # PEM file
                                _kb = keybundle_from_local_file(_name, "der", ["sig"])
                                _kj.add_kb(client.service_context.get('issuer'), _kb)
                    else:
                        raise ValueError('Unknown provider JWKS type: {}'.format(typ))
            try:
                return client.service_context.get('provider_info')['issuer']
            except KeyError:
                return client.service_context.get('issuer')

    def do_client_registration(self, client=None, iss_id='', state=''):
        """
        Prepare for and do client registration if configured to do so

        :param client: A Client instance
        :param state: A key by which the state of the session can be
            retrieved
        """

        if not client:
            if state:
                client = self.get_client_from_session_key(state)
            else:
                raise ValueError('Missing state/session key')

        _iss = client.service_context.get('issuer')
        if not client.service_context.get('redirect_uris'):
            # Create the necessary callback URLs
            # as a side effect self.hash2issuer is set
            callbacks = self.create_callbacks(_iss)

            client.service_context.set('redirect_uris', [
                v for k, v in callbacks.items() if not k.startswith('__')])
            client.service_context.set('callbacks', callbacks)
        else:
            self.hash2issuer[iss_id] = _iss

        # This should only be interesting if the client supports Single Log Out

        if client.service_context.get('post_logout_redirect_uris') is not None:
            client.service_context.set('post_logout_redirect_uris', [self.base_url])

        if not client.service_context.get('client_id'):
            load_registration_response(client)

    def add_callbacks(self, service_context):
        _callbacks = self.create_callbacks(service_context.get('provider_info')['issuer'])
        service_context.set('redirect_uris', [
            v for k, v in _callbacks.items() if not k.startswith('__')])
        service_context.set('callbacks', _callbacks)
        return _callbacks

    def client_setup(self, iss_id='', user=''):
        """
        First if no issuer ID is given then the identifier for the user is
        used by the webfinger service to try to find the issuer ID.
        Once the method has an issuer ID if no client is bound to this issuer
        one is created and initiated with
        the necessary information for the client to be able to communicate
        with the OP/AS that has the provided issuer ID.

        :param iss_id: The issuer ID
        :param user: A user identifier
        :return: A :py:class:`oidcservice.oidc.Client` instance
        """

        logger.info('client_setup: iss_id={}, user={}'.format(iss_id, user))

        if not iss_id:
            if not user:
                raise ValueError('Need issuer or user')

            logger.debug("Connecting to previously unknown OP")
            temporary_client = self.init_client('')
            temporary_client.do_request('webfinger', resource=user)
        else:
            temporary_client = None

        try:
            client = self.issuer2rp[iss_id]
        except KeyError:
            if temporary_client:
                client = temporary_client
            else:
                logger.debug("Creating new client: %s", iss_id)
                client = self.init_client(iss_id)
        else:
            return client

        logger.debug("Get provider info")
        issuer = self.do_provider_info(client)

        logger.debug("Do client registration")
        self.do_client_registration(client, iss_id)

        self.issuer2rp[issuer] = client
        return client

    def create_callbacks(self, issuer):
        """
        To mitigate some security issues the redirect_uris should be OP/AS
        specific. This method creates a set of redirect_uris unique to the
        OP/AS.

        :param issuer: Issuer ID
        :return: A set of redirect_uris
        """
        _hash = hashlib.sha256()
        _hash.update(self.hash_seed)
        _hash.update(as_bytes(issuer))
        _hex = _hash.hexdigest()
        self.hash2issuer[_hex] = issuer
        return {
            'code': "{}/authz_cb/{}".format(self.base_url, _hex),
            'implicit': "{}/authz_im_cb/{}".format(self.base_url, _hex),
            'form_post': "{}/authz_fp_cb/{}".format(self.base_url, _hex),
            '__hex': _hex
        }

    def init_authorization(self, client=None, state='', req_args=None):
        """
        Constructs the URL that will redirect the user to the authorization
        endpoint of the OP/AS.

        :param client: A Client instance
        :param req_args: Non-default Request arguments
        :return: A dictionary with 2 keys: **url** The authorization redirect
            URL and **state** the key to the session information in the
            state data store.
        """
        if not client:
            if state:
                client = self.get_client_from_session_key(state)
            else:
                raise ValueError('Missing state/session key')

        service_context = client.service_context

        _nonce = rndstr(24)
        request_args = {
            'redirect_uri': service_context.get('redirect_uris')[0],
            'scope': service_context.get('behaviour')['scope'],
            'response_type': service_context.get('behaviour')['response_types'][0],
            'nonce': _nonce
        }

        _req_args = service_context.config.get("request_args")
        if _req_args:
            if 'claims' in _req_args:
                _req_args["claims"] = Claims(**_req_args["claims"])
            request_args.update(_req_args)

        if req_args is not None:
            request_args.update(req_args)

        # Need a new state for a new authorization request
        _state = client.session_interface.create_state(service_context.get('issuer'))
        request_args['state'] = _state
        client.session_interface.store_nonce2state(_nonce, _state)

        logger.debug('Authorization request args: {}'.format(request_args))

        _srv = client.service['authorization']
        _info = _srv.get_request_parameters(request_args=request_args)
        logger.debug('Authorization info: {}'.format(_info))
        return {'url': _info['url'], 'state': _state}

    def begin(self, issuer_id='', user_id=''):
        """
        This is the first of the 3 high level methods that most users of this
        library should confine them self to use.
        If will use client_setup to produce a Client instance ready to be used
        against the OP/AS the user wants to use.
        Once it has the client it will construct an Authorization
        request.

        :param issuer_id: Issuer ID
        :param user_id: A user identifier
        :return: A dictionary containing **url** the URL that will redirect the
            user to the OP/AS and **state** the session key which will
            allow higher level code to access session information.
        """

        # Get the client instance that has been assigned to this issuer
        client = self.client_setup(issuer_id, user_id)

        try:
            res = self.init_authorization(client)
        except Exception:
            message = traceback.format_exception(*sys.exc_info())
            logger.error(message)
            raise
        else:
            return res

    # ----------------------------------------------------------------------

    def get_client_from_session_key(self, state):
        return self.issuer2rp[self.state2issuer(state)]

    @staticmethod
    def get_response_type(client):
        """
        Return the response_type a specific client wants to use.

        :param client: A Client instance
        :return: The response_type
        """
        return client.service_context.get('behaviour')['response_types'][0]

    @staticmethod
    def get_client_authn_method(client, endpoint):
        """
        Return the client authentication method a client wants to use a
        specific endpoint

        :param client: A Client instance
        :param endpoint: The endpoint at which the client has to authenticate
        :return: The client authentication method
        """
        if endpoint == 'token_endpoint':
            try:
                am = client.service_context.get('behaviour')['token_endpoint_auth_method']
            except KeyError:
                return ''
            else:
                if isinstance(am, str):
                    return am
                else:  # a list
                    return am[0]

    def get_access_token(self, state, client=None):
        """
        Use the 'accesstoken' service to get an access token from the OP/AS.

        :param state: The state key (the state parameter in the
            authorization request)
        :param client: A Client instance
        :return: A :py:class:`oidcmsg.oidc.AccessTokenResponse` or
            :py:class:`oidcmsg.oauth2.AuthorizationResponse`
        """
        logger.debug('get_accesstoken')

        if client is None:
            client = self.get_client_from_session_key(state)

        authorization_response = client.session_interface.get_item(
            AuthorizationResponse, 'auth_response', state)
        authorization_request = client.session_interface.get_item(
            AuthorizationRequest, 'auth_request', state)

        req_args = {
            'code': authorization_response['code'],
            'state': state,
            'redirect_uri': authorization_request['redirect_uri'],
            'grant_type': 'authorization_code',
            'client_id': client.service_context.get('client_id'),
            'client_secret': client.service_context.get('client_secret')
        }
        logger.debug('request_args: {}'.format(req_args))
        try:
            tokenresp = client.do_request(
                'accesstoken', request_args=req_args,
                authn_method=self.get_client_authn_method(client,
                                                          "token_endpoint"),
                state=state
            )
        except Exception as err:
            message = traceback.format_exception(*sys.exc_info())
            logger.error(message)
            raise
        else:
            if is_error_message(tokenresp):
                raise OidcServiceError(tokenresp['error'])

        return tokenresp

    def refresh_access_token(self, state, client=None, scope=''):
        """
        Refresh an access token using a refresh_token. When asking for a new
        access token the RP can ask for another scope for the new token.

        :param client: A Client instance
        :param state: The state key (the state parameter in the
            authorization request)
        :param scope: What the returned token should be valid for.
        :return: A :py:class:`oidcmsg.oidc.AccessTokenResponse` instance
        """
        if scope:
            req_args = {'scope': scope}
        else:
            req_args = {}

        if client is None:
            client = self.get_client_from_session_key(state)

        try:
            tokenresp = client.do_request(
                'refresh_token',
                authn_method=self.get_client_authn_method(client,
                                                          "token_endpoint"),
                state=state, request_args=req_args
            )
        except Exception as err:
            message = traceback.format_exception(*sys.exc_info())
            logger.error(message)
            raise
        else:
            if is_error_message(tokenresp):
                raise OidcServiceError(tokenresp['error'])

        return tokenresp

    def get_user_info(self, state, client=None, access_token='',
                      **kwargs):
        """
        use the access token previously acquired to get some userinfo

        :param client: A Client instance
        :param state: The state value, this is the key into the session
            data store
        :param access_token: An access token
        :param kwargs: Extra keyword arguments
        :return: A :py:class:`oidcmsg.oidc.OpenIDSchema` instance
        """
        if client is None:
            client = self.get_client_from_session_key(state)

        if not access_token:
            _arg = client.session_interface.multiple_extend_request_args(
                {}, state, ['access_token'],
                ['auth_response', 'token_response', 'refresh_token_response'])

        request_args = {'access_token': access_token}

        resp = client.do_request('userinfo', state=state,
                                 request_args=request_args, **kwargs)
        if is_error_message(resp):
            raise OidcServiceError(resp['error'])

        return resp

    @staticmethod
    def userinfo_in_id_token(id_token):
        """
        Given an verified ID token return all the claims that may been user
        information.

        :param id_token: An :py:class:`oidcmsg.oidc.IDToken` instance
        :return: A dictionary with user information
        """
        res = dict([(k, id_token[k]) for k in OpenIDSchema.c_param.keys() if
                    k in id_token])
        res.update(id_token.extra())
        return res

    def finalize_auth(self, client, issuer, response):
        """
        Given the response returned to the redirect_uri, parse and verify it.

        :param client: A Client instance
        :param issuer: An Issuer ID
        :param response: The authorization response as a dictionary
        :return: An :py:class:`oidcmsg.oidc.AuthorizationResponse` or
            :py:class:`oidcmsg.oauth2.AuthorizationResponse` instance.
        """
        _srv = client.service['authorization']
        try:
            authorization_response = _srv.parse_response(response,
                                                         sformat='dict')
        except Exception as err:
            logger.error('Parsing authorization_response: {}'.format(err))
            message = traceback.format_exception(*sys.exc_info())
            logger.error(message)
            raise
        else:
            logger.debug(
                'Authz response: {}'.format(authorization_response.to_dict()))

        if is_error_message(authorization_response):
            return authorization_response

        try:
            _iss = client.session_interface.get_iss(authorization_response['state'])
        except KeyError:
            raise KeyError('Unknown state value')

        if _iss != issuer:
            logger.error('Issuer problem: {} != {}'.format(_iss, issuer))
            # got it from the wrong bloke
            raise ValueError('Impersonator {}'.format(issuer))

        _srv.update_service_context(authorization_response, key=authorization_response['state'])
        client.session_interface.store_item(authorization_response, "auth_response",
                                            authorization_response['state'])
        return authorization_response

    def get_access_and_id_token(self, authorization_response=None, state='',
                                client=None):
        """
        There are a number of services where access tokens and ID tokens can
        occur in the response. This method goes through the possible places
        based on the response_type the client uses.

        :param authorization_response: The Authorization response
        :param state: The state key (the state parameter in the
            authorization request)
        :return: A dictionary with 2 keys: **access_token** with the access
            token as value and **id_token** with a verified ID Token if one
            was returned otherwise None.
        """

        if client is None:
            client = self.get_client_from_session_key(state)

        if authorization_response is None:
            if state:
                authorization_response = client.session_interface.get_item(
                    AuthorizationResponse, 'auth_response', state)
            else:
                raise ValueError(
                    'One of authorization_response or state must be provided')

        if not state:
            state = authorization_response['state']

        authreq = client.session_interface.get_item(
            AuthorizationRequest, 'auth_request', state)
        _resp_type = set(authreq['response_type'])

        access_token = None
        id_token = None
        if _resp_type in [{'id_token'}, {'id_token', 'token'},
                          {'code', 'id_token', 'token'}]:
            id_token = authorization_response['__verified_id_token']

        if _resp_type in [{'token'}, {'id_token', 'token'}, {'code', 'token'},
                          {'code', 'id_token', 'token'}]:
            access_token = authorization_response["access_token"]
        elif _resp_type in [{'code'}, {'code', 'id_token'}]:

            # get the access token
            token_resp = self.get_access_token(state, client=client)
            if is_error_message(token_resp):
                return False, "Invalid response %s." % token_resp["error"]

            access_token = token_resp["access_token"]

            try:
                id_token = token_resp['__verified_id_token']
            except KeyError:
                pass

        return {'access_token': access_token, 'id_token': id_token}

    # noinspection PyUnusedLocal
    def finalize(self, issuer, response):
        """
        The third of the high level methods that a user of this Class should
        know about.
        Once the consumer has redirected the user back to the
        callback URL there might be a number of services that the client should
        use. Which one those are are defined by the client configuration.

        :param issuer: Who sent the response
        :param response: The Authorization response as a dictionary
        :returns: A dictionary with two claims:
            **state** The key under which the session information is
            stored in the data store and
            **error** and encountered error or
            **userinfo** The collected user information
        """

        client = self.client_setup(issuer)

        authorization_response = self.finalize_auth(client, issuer, response)
        if is_error_message(authorization_response):
            return {
                'state': authorization_response['state'],
                'error': authorization_response['error']
            }

        _state = authorization_response['state']
        token = self.get_access_and_id_token(authorization_response,
                                             state=_state, client=client)

        if 'userinfo' in client.service and token['access_token']:
            inforesp = self.get_user_info(
                state=authorization_response['state'], client=client,
                access_token=token['access_token'])

            if isinstance(inforesp, ResponseMessage) and 'error' in inforesp:
                return {
                    'error': "Invalid response %s." % inforesp["error"],
                    'state': _state
                }

        elif token['id_token']:  # look for it in the ID Token
            inforesp = self.userinfo_in_id_token(token['id_token'])
        else:
            inforesp = {}

        logger.debug("UserInfo: %s", inforesp)

        try:
            _sid_support = client.service_context.get('provider_info')[
                'backchannel_logout_session_supported']
        except KeyError:
            try:
                _sid_support = client.service_context.get('provider_info')[
                    'frontchannel_logout_session_supported']
            except:
                _sid_support = False

        if _sid_support:
            try:
                sid = token['id_token']['sid']
            except KeyError:
                pass
            else:
                client.session_interface.store_sid2state(sid, _state)

        client.session_interface.store_sub2state(token['id_token']['sub'], _state)

        return {
            'userinfo': inforesp,
            'state': authorization_response['state'],
            'token': token['access_token'],
            'id_token': token['id_token']
        }

    def has_active_authentication(self, state):
        """
        Find out if the user has an active authentication

        :param state:
        :return: True/False
        """

        client = self.get_client_from_session_key(state)

        # Look for Id Token in all the places where it can be
        _arg = client.session_interface.multiple_extend_request_args(
            {}, state, ['__verified_id_token'],
            ['auth_response', 'token_response', 'refresh_token_response'])

        if _arg:
            _now = time_sans_frac()
            exp = _arg['__verified_id_token']['exp']
            return _now < exp
        else:
            return False

    def get_valid_access_token(self, state):
        """
        Find a valid access token.

        :param state:
        :return: An access token if a valid one exists and when it
            expires. Otherwise raise exception.
        """

        exp = 0
        token = None
        indefinite = []
        now = time_sans_frac()

        client = self.get_client_from_session_key(state)

        for cls, typ in [(AccessTokenResponse, 'refresh_token_response'),
                         (AccessTokenResponse, 'token_response'),
                         (AuthorizationResponse, 'auth_response')]:
            try:
                response = client.session_interface.get_item(cls, typ, state)
            except KeyError:
                pass
            else:
                if 'access_token' in response:
                    access_token = response["access_token"]
                    try:
                        _exp = response['__expires_at']
                    except KeyError:  # No expiry date, lives for ever
                        indefinite.append((access_token, 0))
                    else:
                        if _exp > now and _exp > exp:  # expires sometime in the future
                            exp = _exp
                            token = (access_token, _exp)

        if indefinite:
            return indefinite[0]
        else:
            if token:
                return token
            else:
                raise OidcServiceError('No valid access token')

    def logout(self, state, client=None, post_logout_redirect_uri=''):
        """
        Does a RP initiated logout from an OP. After logout the user will be
        redirect by the OP to a URL of choice (post_logout_redirect_uri).

        :param state: Key to an active session
        :param client: Which client to use
        :param post_logout_redirect_uri: If a special post_logout_redirect_uri
            should be used
        :return: A US
        """
        if client is None:
            client = self.get_client_from_session_key(state)

        try:
            srv = client.service['end_session']
        except KeyError:
            raise OidcServiceError("Does not know how to logout")

        if post_logout_redirect_uri:
            request_args = {
                "post_logout_redirect_uri": post_logout_redirect_uri
            }
        else:
            request_args = {}

        resp = srv.get_request_parameters(state=state,
                                          request_args=request_args)

        return resp

    def clear_session(self, state):
        client = self.get_client_from_session_key(state)
        client.session_interface.remove_state(state)


def backchannel_logout(client, request='', request_args=None):
    """

    :param request: URL encoded logout request
    :return:
    """

    if request:
        req = BackChannelLogoutRequest().from_urlencoded(as_unicode(request))
    else:
        req = BackChannelLogoutRequest(**request_args)

    kwargs = {
        'aud': client.service_context.get('client_id'),
        'iss': client.service_context.get('issuer'),
        'keyjar': client.service_context.keyjar,
        'allowed_sign_alg': client.service_context.get('registration_response').get(
            "id_token_signed_response_alg", "RS256")
    }

    try:
        req.verify(**kwargs)
    except (MessageException, ValueError, NotForMe) as err:
        raise MessageException('Bogus logout request: {}'.format(err))

    # Find the subject through 'sid' or 'sub'

    try:
        sub = req[verified_claim_name('logout_token')]['sub']
    except KeyError:
        try:
            sid = req[verified_claim_name('logout_token')]['sid']
        except KeyError:
            raise MessageException('Neither "sid" nor "sub"')
        else:
            _state = client.session_interface.get_state_by_sid(sid)
    else:
        _state = client.session_interface.get_state_by_sub(sub)

    return _state
>>>>>>> e67cb5f1
<|MERGE_RESOLUTION|>--- conflicted
+++ resolved
@@ -6,996 +6,3 @@
 logger = logging.getLogger(__name__)
 
 SUCCESSFUL = [200, 201, 202, 203, 204, 205, 206]
-
-
-<<<<<<< HEAD
-=======
-class HandlerError(Exception):
-    pass
-
-
-class ConfigurationError(Exception):
-    pass
-
-
-class HttpError(OidcServiceError):
-    pass
-
-
-def token_secret_key(sid):
-    return "token_secret_%s" % sid
-
-
-SERVICE_NAME = "OIC"
-CLIENT_CONFIG = {}
-
-DEFAULT_SEVICES = {
-    'web_finger': {'class': 'oidcservice.oidc.webfinger.WebFinger'},
-    'discovery': {'class': 'oidcservice.oidc.provider_info_discovery.ProviderInfoDiscovery'},
-    'registration': {'class': 'oidcservice.oidc.registration.Registration'},
-    'authorization': {'class': 'oidcservice.oidc.authorization.Authorization'},
-    'access_token': {'class': 'oidcservice.oidc.access_token.AccessToken'},
-    'refresh_access_token': {'class': 'oidcservice.oidc.refresh_access_token.RefreshAccessToken'},
-    'userinfo': {'class': 'oidcservice.oidc.userinfo.UserInfo'}
-}
-
-DEFAULT_CLIENT_PREFS = {
-    'application_type': 'web',
-    'application_name': 'rphandler',
-    'response_types': ['code', 'id_token', 'id_token token', 'code id_token', 'code id_token token',
-                       'code token'],
-    'scope': ['openid'],
-    'token_endpoint_auth_method': 'client_secret_basic'
-}
-
-# Using PKCE is default
-DEFAULT_CLIENT_CONFIGS = {
-    "": {
-        "client_preferences": DEFAULT_CLIENT_PREFS,
-        "add_ons": {
-            "pkce": {
-                "function": "oidcservice.oidc.add_on.pkce.add_pkce_support",
-                "kwargs": {
-                    "code_challenge_length": 64,
-                    "code_challenge_method": "S256"
-                }
-            }
-        }
-    }
-}
-
-DEFAULT_KEY_DEFS = [
-    {"type": "RSA", "use": ["sig"]},
-    {"type": "EC", "crv": "P-256", "use": ["sig"]},
-]
-
-DEFAULT_RP_KEY_DEFS = {
-    'private_path': 'private/jwks.json',
-    'key_defs': DEFAULT_KEY_DEFS,
-    'public_path': 'static/jwks.json',
-    'read_only': False
-}
-
-
-def add_path(url, path):
-    if url.endswith('/'):
-        if path.startswith('/'):
-            return '{}{}'.format(url, path[1:])
-        else:
-            return '{}{}'.format(url, path)
-    else:
-        if path.startswith('/'):
-            return '{}{}'.format(url, path)
-        else:
-            return '{}/{}'.format(url, path)
-
-
-def load_registration_response(client):
-    """
-    If the client has been statically registered that information
-    must be provided during the configuration. If expected to be
-    done dynamically. This method will do dynamic client registration.
-
-    :param client: A :py:class:`oidcservice.oidc.Client` instance
-    """
-    if not client.service_context.get('client_id'):
-        try:
-            response = client.do_request('registration')
-        except KeyError:
-            raise ConfigurationError('No registration info')
-        except Exception as err:
-            logger.error(err)
-            raise
-        else:
-            if 'error' in response:
-                raise OidcServiceError(response.to_json())
-
-
-def dynamic_provider_info_discovery(client):
-    """
-    This is about performing dynamic Provider Info discovery
-
-    :param client: A :py:class:`oidcservice.oidc.Client` instance
-    """
-    try:
-        client.service['provider_info']
-    except KeyError:
-        raise ConfigurationError(
-            'Can not do dynamic provider info discovery')
-    else:
-        try:
-            client.service_context.set(
-                'issuer',
-                client.service_context.config['srv_discovery_url'])
-        except KeyError:
-            pass
-
-        response = client.do_request('provider_info')
-        if is_error_message(response):
-            raise OidcServiceError(response['error'])
-
-
-class RPHandler(object):
-    def __init__(self, base_url, client_configs=None, services=None, keyjar=None,
-                 hash_seed="", verify_ssl=True, client_authn_factory=None,
-                 client_cls=None, state_db=None, http_lib=None, httpc_params=None,
-                 **kwargs):
-
-        self.base_url = base_url
-        if hash_seed:
-            self.hash_seed = as_bytes(hash_seed)
-        else:
-            self.hash_seed = as_bytes(rndstr(32))
-
-        _jwks_path = kwargs.get('jwks_path')
-        if keyjar is None:
-            self.keyjar = init_key_jar(**DEFAULT_RP_KEY_DEFS, issuer_id='')
-            self.keyjar.import_jwks_as_json(self.keyjar.export_jwks_as_json(True, ''), base_url)
-            if _jwks_path is None:
-                _jwks_path = DEFAULT_RP_KEY_DEFS['public_path']
-        else:
-            self.keyjar = keyjar
-
-        if _jwks_path:
-            self.jwks_uri = add_path(base_url, _jwks_path)
-        else:
-            self.jwks_uri = ""
-            if len(self.keyjar):
-                self.jwks = self.keyjar.export_jwks()
-            else:
-                self.jwks = {}
-
-        if state_db:
-            self.state_db = state_db
-        else:
-            self.state_db = InMemoryStateDataBase()
-
-        # self.session_interface = StateInterface(self.state_db)
-
-        self.extra = kwargs
-
-        self.client_cls = client_cls or oidc.RP
-        if services is None:
-            self.services = DEFAULT_SEVICES
-        else:
-            self.services = services
-
-        self.client_authn_factory = client_authn_factory
-
-        if client_configs is None:
-            self.client_configs = DEFAULT_CLIENT_CONFIGS
-        else:
-            self.client_configs = client_configs
-
-        # keep track on which RP instance that serves with OP
-        self.issuer2rp = {}
-        self.hash2issuer = {}
-        self.httplib = http_lib
-
-        if not httpc_params:
-            self.httpc_params = {'verify': verify_ssl}
-        else:
-            self.httpc_params = httpc_params
-
-        if not self.keyjar.httpc_params:
-            self.keyjar.httpc_params = self.httpc_params
-
-    def state2issuer(self, state):
-        """
-        Given the state value find the Issuer ID of the OP/AS that state value
-        was used against.
-        Will raise a KeyError if the state is unknown.
-
-        :param state: The state value
-        :return: An Issuer ID
-        """
-        for _rp in self.issuer2rp.values():
-            try:
-                _iss = _rp.session_interface.get_iss(state)
-            except KeyError:
-                continue
-            else:
-                if _iss:
-                    return _iss
-        return None
-
-    def pick_config(self, issuer):
-        """
-        From the set of client configurations pick one based on the issuer ID.
-        Will raise a KeyError if issuer is unknown.
-
-        :param issuer: Issuer ID
-        :return: A client configuration
-        """
-        return self.client_configs[issuer]
-
-    def get_session_information(self, key, client=None):
-        """
-        This is the second of the methods users of this class should know about.
-        It will return the complete session information as an
-        :py:class:`oidcservice.state_interface.State` instance.
-
-        :param key: The session key (state)
-        :return: A State instance
-        """
-        if not client:
-            client = self.get_client_from_session_key(key)
-
-        return client.session_interface.get_state(key)
-
-    def init_client(self, issuer):
-        """
-        Initiate a Client instance. Specifically which Client class is used
-        is decided by configuration.
-
-        :param issuer: An issuer ID
-        :return: A Client instance
-        """
-        try:
-            _cnf = self.pick_config(issuer)
-        except KeyError:
-            _cnf = self.pick_config('')
-            _cnf['issuer'] = issuer
-
-        try:
-            _services = _cnf['services']
-        except KeyError:
-            _services = self.services
-
-        try:
-            client = self.client_cls(
-                client_authn_factory=self.client_authn_factory,
-                services=_services, config=_cnf, httplib=self.httplib,
-                httpc_params=self.httpc_params)
-        except Exception as err:
-            logger.error('Failed initiating client: {}'.format(err))
-            message = traceback.format_exception(*sys.exc_info())
-            logger.error(message)
-            raise
-
-        # If non persistent
-        client.service_context.keyjar.load(self.keyjar.dump())
-        # If persistent nothings has to be copied
-
-        client.service_context.base_url = self.base_url
-        client.service_context.jwks_uri = self.jwks_uri
-        return client
-
-    def do_provider_info(self, client=None, state=''):
-        """
-        Either get the provider info from configuration or through dynamic
-        discovery.
-
-        :param client: A Client instance
-        :param state: A key by which the state of the session can be
-            retrieved
-        :return: issuer ID
-        """
-
-        if not client:
-            if state:
-                client = self.get_client_from_session_key(state)
-            else:
-                raise ValueError('Missing state/session key')
-
-        if not client.service_context.get('provider_info'):
-            dynamic_provider_info_discovery(client)
-            return client.service_context.get('provider_info')['issuer']
-        else:
-            _pi = client.service_context.get('provider_info')
-            for key, val in _pi.items():
-                # All service endpoint parameters in the provider info has
-                # a name ending in '_endpoint' so I can look specifically
-                # for those
-                if key.endswith("_endpoint"):
-                    for _srv in client.service_context.service.values():
-                        # Every service has an endpoint_name assigned
-                        # when initiated. This name *MUST* match the
-                        # endpoint names used in the provider info
-                        if _srv.endpoint_name == key:
-                            _srv.endpoint = val
-
-            if 'keys' in _pi:
-                _kj = client.service_context.keyjar
-                for typ, _spec in _pi['keys'].items():
-                    if typ == 'url':
-                        for _iss, _url in _spec.items():
-                            _kj.add_url(_iss, _url)
-                    elif typ == 'file':
-                        for kty, _name in _spec.items():
-                            if kty == 'jwks':
-                                _kj.import_jwks_from_file(_name,
-                                                          client.service_context.get('issuer'))
-                            elif kty == 'rsa':  # PEM file
-                                _kb = keybundle_from_local_file(_name, "der", ["sig"])
-                                _kj.add_kb(client.service_context.get('issuer'), _kb)
-                    else:
-                        raise ValueError('Unknown provider JWKS type: {}'.format(typ))
-            try:
-                return client.service_context.get('provider_info')['issuer']
-            except KeyError:
-                return client.service_context.get('issuer')
-
-    def do_client_registration(self, client=None, iss_id='', state=''):
-        """
-        Prepare for and do client registration if configured to do so
-
-        :param client: A Client instance
-        :param state: A key by which the state of the session can be
-            retrieved
-        """
-
-        if not client:
-            if state:
-                client = self.get_client_from_session_key(state)
-            else:
-                raise ValueError('Missing state/session key')
-
-        _iss = client.service_context.get('issuer')
-        if not client.service_context.get('redirect_uris'):
-            # Create the necessary callback URLs
-            # as a side effect self.hash2issuer is set
-            callbacks = self.create_callbacks(_iss)
-
-            client.service_context.set('redirect_uris', [
-                v for k, v in callbacks.items() if not k.startswith('__')])
-            client.service_context.set('callbacks', callbacks)
-        else:
-            self.hash2issuer[iss_id] = _iss
-
-        # This should only be interesting if the client supports Single Log Out
-
-        if client.service_context.get('post_logout_redirect_uris') is not None:
-            client.service_context.set('post_logout_redirect_uris', [self.base_url])
-
-        if not client.service_context.get('client_id'):
-            load_registration_response(client)
-
-    def add_callbacks(self, service_context):
-        _callbacks = self.create_callbacks(service_context.get('provider_info')['issuer'])
-        service_context.set('redirect_uris', [
-            v for k, v in _callbacks.items() if not k.startswith('__')])
-        service_context.set('callbacks', _callbacks)
-        return _callbacks
-
-    def client_setup(self, iss_id='', user=''):
-        """
-        First if no issuer ID is given then the identifier for the user is
-        used by the webfinger service to try to find the issuer ID.
-        Once the method has an issuer ID if no client is bound to this issuer
-        one is created and initiated with
-        the necessary information for the client to be able to communicate
-        with the OP/AS that has the provided issuer ID.
-
-        :param iss_id: The issuer ID
-        :param user: A user identifier
-        :return: A :py:class:`oidcservice.oidc.Client` instance
-        """
-
-        logger.info('client_setup: iss_id={}, user={}'.format(iss_id, user))
-
-        if not iss_id:
-            if not user:
-                raise ValueError('Need issuer or user')
-
-            logger.debug("Connecting to previously unknown OP")
-            temporary_client = self.init_client('')
-            temporary_client.do_request('webfinger', resource=user)
-        else:
-            temporary_client = None
-
-        try:
-            client = self.issuer2rp[iss_id]
-        except KeyError:
-            if temporary_client:
-                client = temporary_client
-            else:
-                logger.debug("Creating new client: %s", iss_id)
-                client = self.init_client(iss_id)
-        else:
-            return client
-
-        logger.debug("Get provider info")
-        issuer = self.do_provider_info(client)
-
-        logger.debug("Do client registration")
-        self.do_client_registration(client, iss_id)
-
-        self.issuer2rp[issuer] = client
-        return client
-
-    def create_callbacks(self, issuer):
-        """
-        To mitigate some security issues the redirect_uris should be OP/AS
-        specific. This method creates a set of redirect_uris unique to the
-        OP/AS.
-
-        :param issuer: Issuer ID
-        :return: A set of redirect_uris
-        """
-        _hash = hashlib.sha256()
-        _hash.update(self.hash_seed)
-        _hash.update(as_bytes(issuer))
-        _hex = _hash.hexdigest()
-        self.hash2issuer[_hex] = issuer
-        return {
-            'code': "{}/authz_cb/{}".format(self.base_url, _hex),
-            'implicit': "{}/authz_im_cb/{}".format(self.base_url, _hex),
-            'form_post': "{}/authz_fp_cb/{}".format(self.base_url, _hex),
-            '__hex': _hex
-        }
-
-    def init_authorization(self, client=None, state='', req_args=None):
-        """
-        Constructs the URL that will redirect the user to the authorization
-        endpoint of the OP/AS.
-
-        :param client: A Client instance
-        :param req_args: Non-default Request arguments
-        :return: A dictionary with 2 keys: **url** The authorization redirect
-            URL and **state** the key to the session information in the
-            state data store.
-        """
-        if not client:
-            if state:
-                client = self.get_client_from_session_key(state)
-            else:
-                raise ValueError('Missing state/session key')
-
-        service_context = client.service_context
-
-        _nonce = rndstr(24)
-        request_args = {
-            'redirect_uri': service_context.get('redirect_uris')[0],
-            'scope': service_context.get('behaviour')['scope'],
-            'response_type': service_context.get('behaviour')['response_types'][0],
-            'nonce': _nonce
-        }
-
-        _req_args = service_context.config.get("request_args")
-        if _req_args:
-            if 'claims' in _req_args:
-                _req_args["claims"] = Claims(**_req_args["claims"])
-            request_args.update(_req_args)
-
-        if req_args is not None:
-            request_args.update(req_args)
-
-        # Need a new state for a new authorization request
-        _state = client.session_interface.create_state(service_context.get('issuer'))
-        request_args['state'] = _state
-        client.session_interface.store_nonce2state(_nonce, _state)
-
-        logger.debug('Authorization request args: {}'.format(request_args))
-
-        _srv = client.service['authorization']
-        _info = _srv.get_request_parameters(request_args=request_args)
-        logger.debug('Authorization info: {}'.format(_info))
-        return {'url': _info['url'], 'state': _state}
-
-    def begin(self, issuer_id='', user_id=''):
-        """
-        This is the first of the 3 high level methods that most users of this
-        library should confine them self to use.
-        If will use client_setup to produce a Client instance ready to be used
-        against the OP/AS the user wants to use.
-        Once it has the client it will construct an Authorization
-        request.
-
-        :param issuer_id: Issuer ID
-        :param user_id: A user identifier
-        :return: A dictionary containing **url** the URL that will redirect the
-            user to the OP/AS and **state** the session key which will
-            allow higher level code to access session information.
-        """
-
-        # Get the client instance that has been assigned to this issuer
-        client = self.client_setup(issuer_id, user_id)
-
-        try:
-            res = self.init_authorization(client)
-        except Exception:
-            message = traceback.format_exception(*sys.exc_info())
-            logger.error(message)
-            raise
-        else:
-            return res
-
-    # ----------------------------------------------------------------------
-
-    def get_client_from_session_key(self, state):
-        return self.issuer2rp[self.state2issuer(state)]
-
-    @staticmethod
-    def get_response_type(client):
-        """
-        Return the response_type a specific client wants to use.
-
-        :param client: A Client instance
-        :return: The response_type
-        """
-        return client.service_context.get('behaviour')['response_types'][0]
-
-    @staticmethod
-    def get_client_authn_method(client, endpoint):
-        """
-        Return the client authentication method a client wants to use a
-        specific endpoint
-
-        :param client: A Client instance
-        :param endpoint: The endpoint at which the client has to authenticate
-        :return: The client authentication method
-        """
-        if endpoint == 'token_endpoint':
-            try:
-                am = client.service_context.get('behaviour')['token_endpoint_auth_method']
-            except KeyError:
-                return ''
-            else:
-                if isinstance(am, str):
-                    return am
-                else:  # a list
-                    return am[0]
-
-    def get_access_token(self, state, client=None):
-        """
-        Use the 'accesstoken' service to get an access token from the OP/AS.
-
-        :param state: The state key (the state parameter in the
-            authorization request)
-        :param client: A Client instance
-        :return: A :py:class:`oidcmsg.oidc.AccessTokenResponse` or
-            :py:class:`oidcmsg.oauth2.AuthorizationResponse`
-        """
-        logger.debug('get_accesstoken')
-
-        if client is None:
-            client = self.get_client_from_session_key(state)
-
-        authorization_response = client.session_interface.get_item(
-            AuthorizationResponse, 'auth_response', state)
-        authorization_request = client.session_interface.get_item(
-            AuthorizationRequest, 'auth_request', state)
-
-        req_args = {
-            'code': authorization_response['code'],
-            'state': state,
-            'redirect_uri': authorization_request['redirect_uri'],
-            'grant_type': 'authorization_code',
-            'client_id': client.service_context.get('client_id'),
-            'client_secret': client.service_context.get('client_secret')
-        }
-        logger.debug('request_args: {}'.format(req_args))
-        try:
-            tokenresp = client.do_request(
-                'accesstoken', request_args=req_args,
-                authn_method=self.get_client_authn_method(client,
-                                                          "token_endpoint"),
-                state=state
-            )
-        except Exception as err:
-            message = traceback.format_exception(*sys.exc_info())
-            logger.error(message)
-            raise
-        else:
-            if is_error_message(tokenresp):
-                raise OidcServiceError(tokenresp['error'])
-
-        return tokenresp
-
-    def refresh_access_token(self, state, client=None, scope=''):
-        """
-        Refresh an access token using a refresh_token. When asking for a new
-        access token the RP can ask for another scope for the new token.
-
-        :param client: A Client instance
-        :param state: The state key (the state parameter in the
-            authorization request)
-        :param scope: What the returned token should be valid for.
-        :return: A :py:class:`oidcmsg.oidc.AccessTokenResponse` instance
-        """
-        if scope:
-            req_args = {'scope': scope}
-        else:
-            req_args = {}
-
-        if client is None:
-            client = self.get_client_from_session_key(state)
-
-        try:
-            tokenresp = client.do_request(
-                'refresh_token',
-                authn_method=self.get_client_authn_method(client,
-                                                          "token_endpoint"),
-                state=state, request_args=req_args
-            )
-        except Exception as err:
-            message = traceback.format_exception(*sys.exc_info())
-            logger.error(message)
-            raise
-        else:
-            if is_error_message(tokenresp):
-                raise OidcServiceError(tokenresp['error'])
-
-        return tokenresp
-
-    def get_user_info(self, state, client=None, access_token='',
-                      **kwargs):
-        """
-        use the access token previously acquired to get some userinfo
-
-        :param client: A Client instance
-        :param state: The state value, this is the key into the session
-            data store
-        :param access_token: An access token
-        :param kwargs: Extra keyword arguments
-        :return: A :py:class:`oidcmsg.oidc.OpenIDSchema` instance
-        """
-        if client is None:
-            client = self.get_client_from_session_key(state)
-
-        if not access_token:
-            _arg = client.session_interface.multiple_extend_request_args(
-                {}, state, ['access_token'],
-                ['auth_response', 'token_response', 'refresh_token_response'])
-
-        request_args = {'access_token': access_token}
-
-        resp = client.do_request('userinfo', state=state,
-                                 request_args=request_args, **kwargs)
-        if is_error_message(resp):
-            raise OidcServiceError(resp['error'])
-
-        return resp
-
-    @staticmethod
-    def userinfo_in_id_token(id_token):
-        """
-        Given an verified ID token return all the claims that may been user
-        information.
-
-        :param id_token: An :py:class:`oidcmsg.oidc.IDToken` instance
-        :return: A dictionary with user information
-        """
-        res = dict([(k, id_token[k]) for k in OpenIDSchema.c_param.keys() if
-                    k in id_token])
-        res.update(id_token.extra())
-        return res
-
-    def finalize_auth(self, client, issuer, response):
-        """
-        Given the response returned to the redirect_uri, parse and verify it.
-
-        :param client: A Client instance
-        :param issuer: An Issuer ID
-        :param response: The authorization response as a dictionary
-        :return: An :py:class:`oidcmsg.oidc.AuthorizationResponse` or
-            :py:class:`oidcmsg.oauth2.AuthorizationResponse` instance.
-        """
-        _srv = client.service['authorization']
-        try:
-            authorization_response = _srv.parse_response(response,
-                                                         sformat='dict')
-        except Exception as err:
-            logger.error('Parsing authorization_response: {}'.format(err))
-            message = traceback.format_exception(*sys.exc_info())
-            logger.error(message)
-            raise
-        else:
-            logger.debug(
-                'Authz response: {}'.format(authorization_response.to_dict()))
-
-        if is_error_message(authorization_response):
-            return authorization_response
-
-        try:
-            _iss = client.session_interface.get_iss(authorization_response['state'])
-        except KeyError:
-            raise KeyError('Unknown state value')
-
-        if _iss != issuer:
-            logger.error('Issuer problem: {} != {}'.format(_iss, issuer))
-            # got it from the wrong bloke
-            raise ValueError('Impersonator {}'.format(issuer))
-
-        _srv.update_service_context(authorization_response, key=authorization_response['state'])
-        client.session_interface.store_item(authorization_response, "auth_response",
-                                            authorization_response['state'])
-        return authorization_response
-
-    def get_access_and_id_token(self, authorization_response=None, state='',
-                                client=None):
-        """
-        There are a number of services where access tokens and ID tokens can
-        occur in the response. This method goes through the possible places
-        based on the response_type the client uses.
-
-        :param authorization_response: The Authorization response
-        :param state: The state key (the state parameter in the
-            authorization request)
-        :return: A dictionary with 2 keys: **access_token** with the access
-            token as value and **id_token** with a verified ID Token if one
-            was returned otherwise None.
-        """
-
-        if client is None:
-            client = self.get_client_from_session_key(state)
-
-        if authorization_response is None:
-            if state:
-                authorization_response = client.session_interface.get_item(
-                    AuthorizationResponse, 'auth_response', state)
-            else:
-                raise ValueError(
-                    'One of authorization_response or state must be provided')
-
-        if not state:
-            state = authorization_response['state']
-
-        authreq = client.session_interface.get_item(
-            AuthorizationRequest, 'auth_request', state)
-        _resp_type = set(authreq['response_type'])
-
-        access_token = None
-        id_token = None
-        if _resp_type in [{'id_token'}, {'id_token', 'token'},
-                          {'code', 'id_token', 'token'}]:
-            id_token = authorization_response['__verified_id_token']
-
-        if _resp_type in [{'token'}, {'id_token', 'token'}, {'code', 'token'},
-                          {'code', 'id_token', 'token'}]:
-            access_token = authorization_response["access_token"]
-        elif _resp_type in [{'code'}, {'code', 'id_token'}]:
-
-            # get the access token
-            token_resp = self.get_access_token(state, client=client)
-            if is_error_message(token_resp):
-                return False, "Invalid response %s." % token_resp["error"]
-
-            access_token = token_resp["access_token"]
-
-            try:
-                id_token = token_resp['__verified_id_token']
-            except KeyError:
-                pass
-
-        return {'access_token': access_token, 'id_token': id_token}
-
-    # noinspection PyUnusedLocal
-    def finalize(self, issuer, response):
-        """
-        The third of the high level methods that a user of this Class should
-        know about.
-        Once the consumer has redirected the user back to the
-        callback URL there might be a number of services that the client should
-        use. Which one those are are defined by the client configuration.
-
-        :param issuer: Who sent the response
-        :param response: The Authorization response as a dictionary
-        :returns: A dictionary with two claims:
-            **state** The key under which the session information is
-            stored in the data store and
-            **error** and encountered error or
-            **userinfo** The collected user information
-        """
-
-        client = self.client_setup(issuer)
-
-        authorization_response = self.finalize_auth(client, issuer, response)
-        if is_error_message(authorization_response):
-            return {
-                'state': authorization_response['state'],
-                'error': authorization_response['error']
-            }
-
-        _state = authorization_response['state']
-        token = self.get_access_and_id_token(authorization_response,
-                                             state=_state, client=client)
-
-        if 'userinfo' in client.service and token['access_token']:
-            inforesp = self.get_user_info(
-                state=authorization_response['state'], client=client,
-                access_token=token['access_token'])
-
-            if isinstance(inforesp, ResponseMessage) and 'error' in inforesp:
-                return {
-                    'error': "Invalid response %s." % inforesp["error"],
-                    'state': _state
-                }
-
-        elif token['id_token']:  # look for it in the ID Token
-            inforesp = self.userinfo_in_id_token(token['id_token'])
-        else:
-            inforesp = {}
-
-        logger.debug("UserInfo: %s", inforesp)
-
-        try:
-            _sid_support = client.service_context.get('provider_info')[
-                'backchannel_logout_session_supported']
-        except KeyError:
-            try:
-                _sid_support = client.service_context.get('provider_info')[
-                    'frontchannel_logout_session_supported']
-            except:
-                _sid_support = False
-
-        if _sid_support:
-            try:
-                sid = token['id_token']['sid']
-            except KeyError:
-                pass
-            else:
-                client.session_interface.store_sid2state(sid, _state)
-
-        client.session_interface.store_sub2state(token['id_token']['sub'], _state)
-
-        return {
-            'userinfo': inforesp,
-            'state': authorization_response['state'],
-            'token': token['access_token'],
-            'id_token': token['id_token']
-        }
-
-    def has_active_authentication(self, state):
-        """
-        Find out if the user has an active authentication
-
-        :param state:
-        :return: True/False
-        """
-
-        client = self.get_client_from_session_key(state)
-
-        # Look for Id Token in all the places where it can be
-        _arg = client.session_interface.multiple_extend_request_args(
-            {}, state, ['__verified_id_token'],
-            ['auth_response', 'token_response', 'refresh_token_response'])
-
-        if _arg:
-            _now = time_sans_frac()
-            exp = _arg['__verified_id_token']['exp']
-            return _now < exp
-        else:
-            return False
-
-    def get_valid_access_token(self, state):
-        """
-        Find a valid access token.
-
-        :param state:
-        :return: An access token if a valid one exists and when it
-            expires. Otherwise raise exception.
-        """
-
-        exp = 0
-        token = None
-        indefinite = []
-        now = time_sans_frac()
-
-        client = self.get_client_from_session_key(state)
-
-        for cls, typ in [(AccessTokenResponse, 'refresh_token_response'),
-                         (AccessTokenResponse, 'token_response'),
-                         (AuthorizationResponse, 'auth_response')]:
-            try:
-                response = client.session_interface.get_item(cls, typ, state)
-            except KeyError:
-                pass
-            else:
-                if 'access_token' in response:
-                    access_token = response["access_token"]
-                    try:
-                        _exp = response['__expires_at']
-                    except KeyError:  # No expiry date, lives for ever
-                        indefinite.append((access_token, 0))
-                    else:
-                        if _exp > now and _exp > exp:  # expires sometime in the future
-                            exp = _exp
-                            token = (access_token, _exp)
-
-        if indefinite:
-            return indefinite[0]
-        else:
-            if token:
-                return token
-            else:
-                raise OidcServiceError('No valid access token')
-
-    def logout(self, state, client=None, post_logout_redirect_uri=''):
-        """
-        Does a RP initiated logout from an OP. After logout the user will be
-        redirect by the OP to a URL of choice (post_logout_redirect_uri).
-
-        :param state: Key to an active session
-        :param client: Which client to use
-        :param post_logout_redirect_uri: If a special post_logout_redirect_uri
-            should be used
-        :return: A US
-        """
-        if client is None:
-            client = self.get_client_from_session_key(state)
-
-        try:
-            srv = client.service['end_session']
-        except KeyError:
-            raise OidcServiceError("Does not know how to logout")
-
-        if post_logout_redirect_uri:
-            request_args = {
-                "post_logout_redirect_uri": post_logout_redirect_uri
-            }
-        else:
-            request_args = {}
-
-        resp = srv.get_request_parameters(state=state,
-                                          request_args=request_args)
-
-        return resp
-
-    def clear_session(self, state):
-        client = self.get_client_from_session_key(state)
-        client.session_interface.remove_state(state)
-
-
-def backchannel_logout(client, request='', request_args=None):
-    """
-
-    :param request: URL encoded logout request
-    :return:
-    """
-
-    if request:
-        req = BackChannelLogoutRequest().from_urlencoded(as_unicode(request))
-    else:
-        req = BackChannelLogoutRequest(**request_args)
-
-    kwargs = {
-        'aud': client.service_context.get('client_id'),
-        'iss': client.service_context.get('issuer'),
-        'keyjar': client.service_context.keyjar,
-        'allowed_sign_alg': client.service_context.get('registration_response').get(
-            "id_token_signed_response_alg", "RS256")
-    }
-
-    try:
-        req.verify(**kwargs)
-    except (MessageException, ValueError, NotForMe) as err:
-        raise MessageException('Bogus logout request: {}'.format(err))
-
-    # Find the subject through 'sid' or 'sub'
-
-    try:
-        sub = req[verified_claim_name('logout_token')]['sub']
-    except KeyError:
-        try:
-            sid = req[verified_claim_name('logout_token')]['sid']
-        except KeyError:
-            raise MessageException('Neither "sid" nor "sub"')
-        else:
-            _state = client.session_interface.get_state_by_sid(sid)
-    else:
-        _state = client.session_interface.get_state_by_sub(sub)
-
-    return _state
->>>>>>> e67cb5f1
